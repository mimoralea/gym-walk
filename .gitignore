--- conflicted
+++ resolved
@@ -99,9 +99,6 @@
 
 # mypy
 .mypy_cache/
-<<<<<<< HEAD
-=======
 
 # pycharm
 .idea
->>>>>>> 1f458d3e
